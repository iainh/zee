mod bindings;
pub mod buffer;
mod windows;

pub use self::buffer::{BufferId, ModifiedStatus};

use git2::Repository;
use ropey::Rope;
use std::{
    borrow::Cow,
    fmt::Display,
    fs::File,
    io::{self, BufReader},
    path::{Path, PathBuf},
    sync::Arc,
};
use zi::{
    Bindings, Callback, Component, ComponentExt, ComponentLink, FlexBasis, FlexDirection, Item,
    KeyEvent, Layout, NamedBindingQuery, Rect, ShouldRender,
};

use zee_grammar::Mode;

use crate::{
    clipboard::Clipboard,
    components::{
        buffer::{Buffer as BufferView, Properties as BufferViewProperties},
        prompt::{
            buffers::BufferEntry, picker::FileSource, Action as PromptAction, Prompt,
            Properties as PromptProperties, PROMPT_INACTIVE_HEIGHT,
        },
        splash::{Properties as SplashProperties, Splash},
        theme::{Theme, THEMES},
    },
    config::{EditorConfig, PLAIN_TEXT_MODE},
    error::Result,
    task::TaskPool,
};

use self::{
    bindings::KeySequenceSlice,
    buffer::{BufferCursor, Buffers, BuffersMessage, CursorId, RepositoryRc},
    windows::{CycleFocus, Window, WindowTree},
};

#[derive(Debug)]
pub enum Message {
    // Windows
    DeleteWindow,
    FocusNextWindow,
    FocusPreviousWindow,
    SplitWindow(FlexDirection),
    FullscreenWindow,

    // Prompt
    SelectBufferPicker,
    SelectBuffer(BufferId),
    KillBufferPicker,
    KillBuffer(BufferId),
    OpenFilePicker(FileSource),
    OpenFile(PathBuf),
    ChangePromptHeight(usize),
    Buffer(BuffersMessage),
    Log(Option<String>),

    // Global
    ChangeTheme,
    Cancel,
    Quit,
}

impl From<BuffersMessage> for Message {
    fn from(message: BuffersMessage) -> Message {
        Message::Buffer(message)
    }
}

pub struct Properties {
    pub args_files: Vec<PathBuf>,
    pub current_working_dir: PathBuf,
    pub config: EditorConfig,
    pub task_pool: TaskPool,
    pub clipboard: Arc<dyn Clipboard>,
}

pub struct Context {
    pub args_files: Vec<PathBuf>,
    pub current_working_dir: PathBuf,
    pub config: EditorConfig,
    pub modes: Vec<Mode>,
    pub task_pool: TaskPool,
    pub clipboard: Arc<dyn Clipboard>,
    pub link: ComponentLink<Editor>,
}

impl Context {
    pub fn mode_by_filename(&self, filename: impl AsRef<Path>) -> &Mode {
        self.modes
            .iter()
            .find(|&mode| mode.matches_by_filename(filename.as_ref()))
            .unwrap_or(&PLAIN_TEXT_MODE)
    }
}

#[derive(Clone)]
pub struct ContextHandle(pub &'static Context);

impl std::ops::Deref for ContextHandle {
    type Target = Context;

    fn deref(&self) -> &Self::Target {
        self.0
    }
}

impl Context {
    pub fn log(&self, message: impl Into<String>) {
        self.link.send(Message::Log(Some(message.into())));
    }
}

pub struct Editor {
    context: ContextHandle,
    themes: &'static [(Theme, &'static str)],
    theme_index: usize,

    prompt_action: PromptAction,
    prompt_height: usize,

    buffers: Buffers,
    windows: WindowTree<BufferViewId>,
}

impl Editor {
    #[inline]
    fn focus_on_buffer(&mut self, buffer_id: BufferId) {
        if self.windows.is_empty() {
            self.windows
                .add(BufferViewId::new(buffer_id, CursorId::default()));
        } else {
            self.windows
                .set_focused(BufferViewId::new(buffer_id, CursorId::default()));
        }
    }

    fn open_file(&mut self, file_path: PathBuf) -> Result<bool> {
        // Check if the buffer is already open
        if let Some(buffer_id) = self.buffers.find_by_path(&file_path) {
            self.focus_on_buffer(buffer_id);
            return Ok(false);
        }

        let (is_new_file, text) = if file_path.exists() {
            (
                false,
                Rope::from_reader(BufReader::new(File::open(&file_path)?))?,
            )
        } else {
            // Optimistically check if we can create it
            let is_new_file = File::open(&file_path)
                .map(|_| false)
                .or_else(|error| match error.kind() {
                    io::ErrorKind::NotFound => {
                        self.context.log("[New file]");
                        Ok(true)
                    }
                    io::ErrorKind::PermissionDenied => {
                        self.context.log(format!(
                            "Permission denied while opening {}",
                            file_path.display()
                        ));
                        Err(error)
                    }
                    _ => {
                        self.context.log(format!(
                            "Could not open {} ({})",
                            file_path.display(),
                            error
                        ));
                        Err(error)
                    }
                })?;
            (is_new_file, Rope::new())
        };

        let repo = Repository::discover(&file_path).ok().map(RepositoryRc::new);

        // Store the new buffer
        let buffer_id = self.buffers.add(text, Some(file_path), repo);

        // Focus on the new buffer
        self.focus_on_buffer(buffer_id);

        Ok(is_new_file)
    }

    fn open_buffer_picker(&mut self, message: Cow<'static, str>, on_select: Callback<BufferId>) {
        self.prompt_action = PromptAction::PickBuffer {
            message,
            entries: self
                .buffers
                .iter()
                .map(|buffer| {
                    BufferEntry::new(
                        buffer.id(),
                        buffer.file_path().cloned(),
                        false,
                        buffer.edit_tree().len_bytes(),
                        buffer.mode(),
                    )
                })
                .collect(),
            on_select,
            on_change_height: self.context.link.callback(Message::ChangePromptHeight),
        };
        self.prompt_height = self.prompt_action.initial_height();
    }
}

impl Component for Editor {
    type Message = Message;
    type Properties = Properties;

    fn create(properties: Properties, _frame: Rect, link: ComponentLink<Self>) -> Self {
        for (index, file_path) in properties.args_files.iter().cloned().enumerate() {
            link.send(Message::OpenFile(file_path));
            if index < properties.args_files.len().saturating_sub(1) {
                link.send(Message::SplitWindow(FlexDirection::Row));
            }
        }
<<<<<<< HEAD

        let mut theme_index = 0;
        for (i, (_, name)) in THEMES.iter().enumerate() {
            if *name == properties.settings.theme_name {
                theme_index = i;
                break;
            }
        }

        let context = ContextHandle(
=======
        let context = ContextHandle(Box::leak(
>>>>>>> 8a86bbca
            Context {
                args_files: properties.args_files,
                current_working_dir: properties.current_working_dir,
                modes: properties
                    .config
                    .modes
                    .iter()
                    .cloned()
                    .filter_map(|config| zee_grammar::builder::load_mode(config).ok())
                    .collect(),
                config: properties.config,
                task_pool: properties.task_pool,
                clipboard: properties.clipboard,
                link,
            }
            .into(),
        ));

        Self {
            themes: &THEMES,
            theme_index,
            prompt_action: PromptAction::None,
            prompt_height: PROMPT_INACTIVE_HEIGHT,
            buffers: Buffers::new(context.clone()),
            context,
            windows: WindowTree::new(),
        }
    }

    fn update(&mut self, message: Self::Message) -> ShouldRender {
        log::info!("{:?}", message);
        match message {
            Message::Cancel => {
                self.prompt_action = PromptAction::None;
                self.prompt_height = self.prompt_action.initial_height();
                self.context.log("Cancel");
            }
            Message::ChangeTheme => {
                self.theme_index = (self.theme_index + 1) % self.themes.len();
                if !self.prompt_action.is_interactive() {
                    self.context.log(format!(
                        "Theme changed to {}",
                        self.themes[self.theme_index].1
                    ))
                }
            }
            Message::OpenFilePicker(source) if !self.prompt_action.is_interactive() => {
                self.prompt_action = PromptAction::OpenFile {
                    source,
                    on_open: self.context.link.callback(Message::OpenFile),
                    on_change_height: self.context.link.callback(Message::ChangePromptHeight),
                };
                self.prompt_height = self.prompt_action.initial_height();
            }
            Message::OpenFile(path) => {
                self.prompt_action = self.open_file(path).map_or_else(
                    |error| PromptAction::Log {
                        message: format!("Could not open file: {}", error),
                    },
                    |new_file| {
                        if new_file {
                            PromptAction::Log {
                                message: "[New file]".into(),
                            }
                        } else {
                            PromptAction::None
                        }
                    },
                );
                self.prompt_height = self.prompt_action.initial_height();
            }
            Message::SelectBufferPicker if !self.prompt_action.is_interactive() => {
                self.open_buffer_picker(
                    "buffer".into(),
                    self.context.link.callback(Message::SelectBuffer),
                );
            }
            Message::SelectBuffer(buffer_id) => {
                self.prompt_action = PromptAction::None;
                self.prompt_height = self.prompt_action.initial_height();
                self.focus_on_buffer(buffer_id);
            }
            Message::KillBufferPicker if !self.prompt_action.is_interactive() => {
                self.open_buffer_picker(
                    "kill buffer".into(),
                    self.context.link.callback(Message::KillBuffer),
                );
            }
            Message::KillBuffer(buffer_id) => {
                self.prompt_action = PromptAction::None;
                self.prompt_height = self.prompt_action.initial_height();
                let removed_buffer = self.buffers.remove(buffer_id);
                debug_assert!(removed_buffer.is_some());
                if self.buffers.is_empty() {
                    self.windows.clear();
                } else {
                    let some_buffer = self.buffers.iter_mut().next().unwrap();
                    self.windows.nodes_mut().for_each(|view_id| {
                        if view_id.buffer_id == buffer_id {
                            *view_id =
                                BufferViewId::new(some_buffer.id(), some_buffer.new_cursor());
                        }
                    });
                }
            }
            Message::ChangePromptHeight(height) => {
                self.prompt_height = height;
            }
            Message::FocusNextWindow => self.windows.cycle_focus(CycleFocus::Next),
            Message::FocusPreviousWindow => self.windows.cycle_focus(CycleFocus::Previous),
            Message::SplitWindow(direction) if !self.buffers.is_empty() => {
                if let Some(view_id) = self.windows.get_focused() {
                    let buffer = self.buffers.get_mut(view_id.buffer_id).unwrap();
                    self.windows.insert_at_focused(
                        BufferViewId::new(
                            view_id.buffer_id,
                            buffer.duplicate_cursor(view_id.cursor_id),
                        ),
                        direction,
                    );
                }
            }
            Message::FullscreenWindow if !self.buffers.is_empty() => {
                self.windows.delete_all_except_focused();
            }
            Message::DeleteWindow if !self.buffers.is_empty() => {
                self.windows.delete_focused();
            }
            Message::Log(message) if !self.prompt_action.is_interactive() => {
                self.prompt_action = message
                    .map(|message| PromptAction::Log { message })
                    .unwrap_or(PromptAction::None);
                self.prompt_height = self.prompt_action.initial_height();
            }
            Message::Quit => {
                self.context.link.exit();
            }
            Message::Buffer(message) => self.buffers.handle_message(message),
            _ => {}
        }
        ShouldRender::Yes
    }

    fn view(&self) -> Layout {
        let buffers = if self.windows.is_empty() {
            Splash::item_with_key(
                FlexBasis::Auto,
                "splash",
                SplashProperties {
                    theme: Cow::Borrowed(&self.themes[self.theme_index].0.splash),
                },
            )
        } else {
            Item::auto(self.windows.layout(&mut |Window { id, focused, index }| {
                let buffer = self.buffers.get(id.buffer_id).unwrap();
                BufferView::with_key(
                    format!("{}.{}", index, id).as_str(),
                    BufferViewProperties {
                        context: self.context.clone(),
                        theme: Cow::Borrowed(&self.themes[self.theme_index].0.buffer),
                        focused: focused && !self.prompt_action.is_interactive(),
                        frame_id: index.one_based_index(),
                        mode: buffer.mode(),
                        repo: buffer.repository().cloned(),
                        content: buffer.edit_tree_handle(),
                        file_path: buffer.file_path().cloned(),
                        cursor: BufferCursor::new(
                            id.buffer_id,
                            id.cursor_id,
                            buffer.cursor(id.cursor_id).clone(),
                            self.context.link.clone(),
                        ),
                        parse_tree: buffer.parse_tree().cloned(),
                        modified_status: buffer.modified_status(),
                    },
                )
            }))
        };

        Layout::column([
            buffers,
            Prompt::item_with_key(
                FlexBasis::Fixed(if self.prompt_action.is_none() {
                    PROMPT_INACTIVE_HEIGHT
                } else {
                    self.prompt_height
                }),
                "prompt",
                PromptProperties {
                    context: self.context.clone(),
                    theme: Cow::Borrowed(&self.themes[self.theme_index].0.prompt),
                    action: self.prompt_action.clone(),
                },
            ),
        ])
    }

    fn bindings(&self, bindings: &mut Bindings<Self>) {
        if bindings.is_empty() {
            bindings::initialize(bindings);
        }
    }

    fn notify_binding_queries(&self, queries: &[Option<NamedBindingQuery>], keys: &[KeyEvent]) {
        let merged = queries
            .iter()
            .cloned()
            .reduce(|lhs, rhs| match (lhs, rhs) {
                (some_match @ Some(NamedBindingQuery::Match(_)), _)
                | (_, some_match @ Some(NamedBindingQuery::Match(_))) => some_match,
                (
                    Some(NamedBindingQuery::PrefixOf(mut lhs)),
                    Some(NamedBindingQuery::PrefixOf(rhs)),
                ) => {
                    lhs.extend(rhs.into_iter());
                    Some(NamedBindingQuery::PrefixOf(lhs))
                }
                (some @ Some(_), None) | (None, some @ Some(_)) => some,
                (None, None) => None,
            })
            .flatten();
        match merged {
            Some(NamedBindingQuery::Match(_command)) => {
                if self.prompt_action.is_log() {
                    self.context.link.send(Message::Log(None));
                }
            }
            Some(NamedBindingQuery::PrefixOf(prefix_of)) => {
                self.context.log(format!(
                    "{} ({} commands)",
                    KeySequenceSlice::new(keys, true),
                    prefix_of.len()
                ));
            }
            None => {
                self.context.log(format!(
                    "{} is undefined",
                    KeySequenceSlice::new(keys, false)
                ));
            }
        }
    }
}

#[derive(Clone, Copy, Debug, PartialEq, Eq, Hash)]
struct BufferViewId {
    buffer_id: BufferId,
    cursor_id: CursorId,
}

impl BufferViewId {
    fn new(buffer_id: BufferId, cursor_id: CursorId) -> Self {
        Self {
            buffer_id,
            cursor_id,
        }
    }
}

impl Display for BufferViewId {
    fn fmt(&self, formatter: &mut std::fmt::Formatter) -> std::fmt::Result {
        write!(
            formatter,
            "BufferViewId(buffer={}, cursor={})",
            self.buffer_id, self.cursor_id
        )
    }
}<|MERGE_RESOLUTION|>--- conflicted
+++ resolved
@@ -228,20 +228,16 @@
                 link.send(Message::SplitWindow(FlexDirection::Row));
             }
         }
-<<<<<<< HEAD
 
         let mut theme_index = 0;
         for (i, (_, name)) in THEMES.iter().enumerate() {
-            if *name == properties.settings.theme_name {
+            if *name == properties.config.theme_name {
                 theme_index = i;
                 break;
             }
         }
 
-        let context = ContextHandle(
-=======
         let context = ContextHandle(Box::leak(
->>>>>>> 8a86bbca
             Context {
                 args_files: properties.args_files,
                 current_working_dir: properties.current_working_dir,
