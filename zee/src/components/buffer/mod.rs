--- conflicted
+++ resolved
@@ -443,21 +443,13 @@
         );
 
         // Insert tab
-<<<<<<< HEAD
-        bindings.add("insert-tab", [Char('\t')], |this: &Self| {
-            this.properties.cursor.insert_tab()
-        });
-=======
         bindings.add(
             "insert-tab",
             [KeyEvent::from(KeyCode::Tab)],
             |this: &Self| {
-                if DISABLE_TABS {
-                    this.properties.cursor.insert_tab()
-                }
-            },
-        );
->>>>>>> 49e37f3a
+                this.properties.cursor.insert_tab()
+            },
+        );
 
         // Insert character
         bindings.add(
